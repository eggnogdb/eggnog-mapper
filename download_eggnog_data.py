#!/usr/bin/env python
import os
from argparse import ArgumentParser
from eggnogmapper.common import EGGNOG_DATABASES, get_data_path, get_hmmdb_path, pexists, pjoin, get_level_base_path, set_data_path, existing_dir, get_db_present
from eggnogmapper.utils import ask, colorify
import shutil

DATABASE_VERSION="4.5.1"

def run(cmd):
    print colorify(cmd, 'cyan')
    if not args.simulate:
        os.system(cmd)

def download_hmm_database(level):
    level_base_path = get_level_base_path(level)
    url = 'http://eggnogdb.embl.de/download/emapperdb-%s/hmmdb_levels/%s/' %(DATABASE_VERSION, level_base_path)
    if not args.force:
        flag = '-N'
    else:
        flag = ''
    cmd = 'mkdir -p %s; cd %s; wget %s -nH --user-agent=Mozilla/5.0 --relative -r --no-parent --reject "index.html*" --cut-dirs=4 -e robots=off %s' %(get_hmmdb_path(), get_hmmdb_path(), flag, url)
    run(cmd)

def download_annotations():
<<<<<<< HEAD
    url = 'http://eggnogdb.embl.de/download/emapperdb-%s/eggnog.db.gz' %(DATABASE_VERSION)
    cmd = 'cd %s && wget -nH --user-agent=Mozilla/5.0 --relative --no-parent --reject "index.html*" --cut-dirs=4 -e robots=off -O eggnog.db.gz %s && echo Decompressing... && gunzip eggnog.db.gz' %(DATA_PATH, url)
    run(cmd)

def download_groups():
    url = 'http://eggnogdb.embl.de/download/emapperdb-%s/OG_fasta.tar.gz' %(DATABASE_VERSION)
    cmd = 'cd %s && wget -nH --user-agent=Mozilla/5.0 --relative --no-parent --reject "index.html*" --cut-dirs=4 -e robots=off -O OG_fasta.tar.gz  %s && echo Decompressing... && tar -zxf OG_fasta.tar.gz && rm OG_fasta.tar.gz' %(DATA_PATH,  url)
    run(cmd)

def download_diamond_db():
    url = 'http://eggnogdb.embl.de/download/emapperdb-%s/eggnog_proteins.dmnd.gz' %(DATABASE_VERSION)
    cmd = 'cd %s && wget -nH --user-agent=Mozilla/5.0 --relative --no-parent --reject "index.html*" --cut-dirs=4 -e robots=off -O eggnog_proteins.dmnd.gz  %s && echo Decompressing... && gunzip eggnog_proteins.dmnd.gz' %(DATA_PATH,  url)
=======
    url = 'http://eggnogdb.embl.de/download/eggnog_4.5/eggnog-mapper-data/eggnog.db.gz'
    cmd = 'cd %s && wget -nH --user-agent=Mozilla/5.0 --relative --no-parent --reject "index.html*" --cut-dirs=4 -e robots=off -O eggnog.db.gz %s && echo Decompressing... && gunzip eggnog.db.gz' %(get_data_path(), url)
    run(cmd)

def download_groups():
    url = 'http://eggnogdb.embl.de/download/eggnog_4.5/eggnog-mapper-data/OG_fasta.tar.gz'
    cmd = 'cd %s && wget -nH --user-agent=Mozilla/5.0 --relative --no-parent --reject "index.html*" --cut-dirs=4 -e robots=off -O OG_fasta.tar.gz  %s && echo Decompressing... && tar -zxf OG_fasta.tar.gz && rm OG_fasta.tar.gz' %(get_data_path(),  url)
    run(cmd)

def download_diamond_db():
    url = 'http://eggnogdb.embl.de/download/eggnog_4.5/eggnog-mapper-data/eggnog_proteins.dmnd.gz'
    cmd = 'cd %s && wget -nH --user-agent=Mozilla/5.0 --relative --no-parent --reject "index.html*" --cut-dirs=4 -e robots=off -O eggnog_proteins.dmnd.gz  %s && echo Decompressing... && gunzip eggnog_proteins.dmnd.gz' %(get_data_path(),  url)
>>>>>>> 9f12b500
    run(cmd)


if __name__ == "__main__":
    parser = ArgumentParser()
    parser.add_argument('dbs', metavar='dbs', nargs='+', choices=sorted(EGGNOG_DATABASES.keys()+['all', 'none']),
                        help='list of eggNOG HMM databases to download. Choose "none" if only diamond will be used')

    parser.add_argument('-D', action="store_true", dest='skip_diamond',
                        help='Do not install the diamond database')

    parser.add_argument('-y', action="store_true", dest='allyes',
                        help='assume "yes" to all questions')

    parser.add_argument('-f', action="store_true", dest='force',
                        help='forces download even if the files exist')

    parser.add_argument('-s', action="store_true", dest='simulate',
                        help='simulate and print commands. Nothing is downloaded')

    parser.add_argument('-q', action="store_true", dest='quiet',
                        help='quiet_mode')

    parser.add_argument("--data_dir", metavar='', type=existing_dir,
                        help='Directory to use for DATA_PATH.')


    args = parser.parse_args()

    installed_data_dir = get_data_path()

    if args.data_dir:
        set_data_path(args.data_dir)

    if args.force or not pexists(pjoin(get_data_path(), 'og2level.tsv.gz')):
        shutil.copy2(pjoin(installed_data_dir, 'og2level.tsv.gz'), pjoin(get_data_path(), 'og2level.tsv.gz'))

    if 'all' in args.dbs:
        args.dbs = EGGNOG_DATABASES

    if args.force or not pexists(pjoin(get_data_path(), 'eggnog.db')):
        if args.allyes or ask("Download main annotation database?") == 'y':
            print colorify('Downloading "eggnog.db" at %s...' %get_data_path(), 'green')
            download_annotations()
        else:
            print 'Skipping'

    else:
        if not args.quiet:
            print colorify('Skipping eggnog.db database (already present). Use -f to force download', 'lblue')

    if args.force or not pexists(pjoin(get_data_path(), 'OG_fasta')):
        if args.allyes or ask("Download OG fasta files for annotation refinement (~20GB after decompression)?") == 'y':
            print colorify('Downloading fasta files " at %s/OG_fasta...' %get_data_path(), 'green')
            download_groups()
        else:
            print 'Skipping'

    else:
        if not args.quiet:
            print colorify('Skipping OG_fasta/ database (already present). Use -f to force download', 'lblue')

    if not args.skip_diamond and (args.force or not pexists(pjoin(get_data_path(), 'eggnog_proteins.dmnd'))):
        if args.allyes or ask("Download diamond database (~4GB after decompression)?") == 'y':
            print colorify('Downloading fasta files " at %s/eggnog_proteins.dmnd...' %get_data_path(), 'green')
            download_diamond_db()
        else:
            print 'Skipping'
    else:
        if not args.quiet:
            print colorify('Skipping diamond database (or already present). Use -f to force download', 'lblue')

    if set(args.dbs) != set(['none']):
        if args.allyes or ask("Download %d HMM database(s): %s?"%(len(args.dbs), ','.join(args.dbs))) == 'y':
            for db in args.dbs:
                if args.force or not get_db_present(db):
                    print colorify('Downloading %s HMM database " at %s/%s\_hmm ...' %(db, get_hmmdb_path(), db), 'green')
                    download_hmm_database(db)
        else:
            print 'Skipping'<|MERGE_RESOLUTION|>--- conflicted
+++ resolved
@@ -23,33 +23,18 @@
     run(cmd)
 
 def download_annotations():
-<<<<<<< HEAD
     url = 'http://eggnogdb.embl.de/download/emapperdb-%s/eggnog.db.gz' %(DATABASE_VERSION)
-    cmd = 'cd %s && wget -nH --user-agent=Mozilla/5.0 --relative --no-parent --reject "index.html*" --cut-dirs=4 -e robots=off -O eggnog.db.gz %s && echo Decompressing... && gunzip eggnog.db.gz' %(DATA_PATH, url)
+    cmd = 'cd %s && wget -nH --user-agent=Mozilla/5.0 --relative --no-parent --reject "index.html*" --cut-dirs=4 -e robots=off -O eggnog.db.gz %s && echo Decompressing... && gunzip eggnog.db.gz' %(get_data_path(), url)
     run(cmd)
 
 def download_groups():
     url = 'http://eggnogdb.embl.de/download/emapperdb-%s/OG_fasta.tar.gz' %(DATABASE_VERSION)
-    cmd = 'cd %s && wget -nH --user-agent=Mozilla/5.0 --relative --no-parent --reject "index.html*" --cut-dirs=4 -e robots=off -O OG_fasta.tar.gz  %s && echo Decompressing... && tar -zxf OG_fasta.tar.gz && rm OG_fasta.tar.gz' %(DATA_PATH,  url)
+    cmd = 'cd %s && wget -nH --user-agent=Mozilla/5.0 --relative --no-parent --reject "index.html*" --cut-dirs=4 -e robots=off -O OG_fasta.tar.gz  %s && echo Decompressing... && tar -zxf OG_fasta.tar.gz && rm OG_fasta.tar.gz' %(get_data_path(),  url)
     run(cmd)
 
 def download_diamond_db():
     url = 'http://eggnogdb.embl.de/download/emapperdb-%s/eggnog_proteins.dmnd.gz' %(DATABASE_VERSION)
-    cmd = 'cd %s && wget -nH --user-agent=Mozilla/5.0 --relative --no-parent --reject "index.html*" --cut-dirs=4 -e robots=off -O eggnog_proteins.dmnd.gz  %s && echo Decompressing... && gunzip eggnog_proteins.dmnd.gz' %(DATA_PATH,  url)
-=======
-    url = 'http://eggnogdb.embl.de/download/eggnog_4.5/eggnog-mapper-data/eggnog.db.gz'
-    cmd = 'cd %s && wget -nH --user-agent=Mozilla/5.0 --relative --no-parent --reject "index.html*" --cut-dirs=4 -e robots=off -O eggnog.db.gz %s && echo Decompressing... && gunzip eggnog.db.gz' %(get_data_path(), url)
-    run(cmd)
-
-def download_groups():
-    url = 'http://eggnogdb.embl.de/download/eggnog_4.5/eggnog-mapper-data/OG_fasta.tar.gz'
-    cmd = 'cd %s && wget -nH --user-agent=Mozilla/5.0 --relative --no-parent --reject "index.html*" --cut-dirs=4 -e robots=off -O OG_fasta.tar.gz  %s && echo Decompressing... && tar -zxf OG_fasta.tar.gz && rm OG_fasta.tar.gz' %(get_data_path(),  url)
-    run(cmd)
-
-def download_diamond_db():
-    url = 'http://eggnogdb.embl.de/download/eggnog_4.5/eggnog-mapper-data/eggnog_proteins.dmnd.gz'
     cmd = 'cd %s && wget -nH --user-agent=Mozilla/5.0 --relative --no-parent --reject "index.html*" --cut-dirs=4 -e robots=off -O eggnog_proteins.dmnd.gz  %s && echo Decompressing... && gunzip eggnog_proteins.dmnd.gz' %(get_data_path(),  url)
->>>>>>> 9f12b500
     run(cmd)
 
 
